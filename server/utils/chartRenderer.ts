--- conflicted
+++ resolved
@@ -145,44 +145,6 @@
   let chart: Chart | null = null
   let logoPlugin: { id: string } | null = null
 
-<<<<<<< HEAD
-  // Pre-load logo
-  const logoImage = await preloadLogo()
-
-  // Pre-load QR code if URL provided
-  let qrImage: LoadedImage | null = null
-  const qrCodeUrl = ((chartConfig.options as Record<string, unknown>)?.plugins as Record<string, unknown>)?.qrCodeUrl
-  if (qrCodeUrl) {
-    try {
-      const qrSrc = await QRCode.toDataURL(qrCodeUrl as string, {
-        color: {
-          dark: '#000000',
-          light: '#ffffff'
-        },
-        width: 120
-      })
-      qrImage = await loadImage(qrSrc)
-    } catch (err) {
-      console.error('Failed to generate QR code:', err)
-    }
-  }
-
-  // Register logo plugin with pre-loaded images
-  const logoPlugin = createLogoPlugin(logoImage, qrImage)
-  Chart.register(logoPlugin)
-
-  // Merge config with server-specific overrides
-  const serverConfig = {
-    ...chartConfig,
-    type: chartType,
-    options: {
-      ...((chartConfig.options as Record<string, unknown>) || {}),
-      responsive: false,
-      animation: false,
-      devicePixelRatio: 2
-    }
-  }
-=======
   try {
     // Wrap entire rendering in timeout (10 seconds)
     return await withTimeout(
@@ -233,7 +195,6 @@
         if (chart) {
           chart.update()
         }
->>>>>>> 9b4e6597
 
         return canvas.toBuffer('image/png')
       })(),
@@ -252,16 +213,6 @@
       }
     }
 
-<<<<<<< HEAD
-  // Wait for chart to complete rendering (now synchronous)
-  await new Promise(resolve => setTimeout(resolve, 100))
-  chart.update()
-
-  // Unregister the plugin to avoid conflicts with subsequent charts
-  Chart.unregister(logoPlugin)
-
-  return canvas.toBuffer('image/png')
-=======
     if (logoPlugin) {
       try {
         Chart.unregister(logoPlugin)
@@ -275,7 +226,6 @@
     // @ts-ignore - node-canvas Canvas type is compatible
     cleanupCanvas(canvas)
   }
->>>>>>> 9b4e6597
 }
 
 /**
