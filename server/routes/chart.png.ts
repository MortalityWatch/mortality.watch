import { decodeChartState } from '../../app/lib/chartState'
import { renderPlaceholderChart, renderChart } from '../utils/chartRenderer'
import { makeChartConfig } from '../../app/lib/chart/chartConfig'
import type { ChartStyle } from '../../app/lib/chart/chartTypes'
import { getAllChartData, loadCountryMetadata, updateDataset, getAllChartLabels } from '../../app/lib/data'
import type { AllChartData, CountryData } from '../../app/model'
import { getFilteredChartData } from '../../app/lib/chart/filtering'
import { getChartColors } from '../../app/colors'
import { decompress, base64ToArrayBuffer } from '../../app/lib/compression/compress.node'
<<<<<<< HEAD
=======
import { chartRenderQueue, chartRenderThrottle } from '../utils/requestQueue'
>>>>>>> 9b4e6597

export default defineEventHandler(async (event) => {
  try {
    // Get client IP for throttling
    const clientIp = getRequestHeader(event, 'x-forwarded-for')
      || getRequestHeader(event, 'x-real-ip')
      || event.node.req.socket.remoteAddress
      || 'unknown'

    // Check throttle limit
    if (!chartRenderThrottle.check(clientIp)) {
      const remaining = chartRenderThrottle.getRemaining(clientIp)
      throw createError({
        statusCode: 429,
        message: 'Too many requests. Please try again later.',
        data: { remaining, resetIn: 60 }
      })
    }
    // Get query parameters
    const query = getQuery(event)

    // Support both compressed (qr) and expanded query params
    let queryParams = query as Record<string, string | string[]>

    // If compressed state is provided via 'qr' param, decompress it
    if (query.qr && typeof query.qr === 'string') {
      try {
        const decodedQr = decodeURIComponent(query.qr)
        const arrayBuffer = base64ToArrayBuffer(decodedQr)
        const decompressedJson = decompress(arrayBuffer)
        const compressedState = JSON.parse(decompressedJson)
        // Merge compressed state into query params (compressed takes precedence)
        queryParams = { ...query, ...compressedState }
      } catch (err) {
        console.error('Failed to decompress qr parameter:', err)
        // Fall back to using query params as-is
      }
    }

    // Decode chart state from query params
    const state = decodeChartState(queryParams)

    // Get dimensions from query or use defaults (OG image size)
    const width = parseInt((query.width as string) || '1200')
    const height = parseInt((query.height as string) || '630')

    // Generate chart title from state
    const countries = state.countries.join(', ')
    const title = `${state.type} - ${countries} (${state.chartType})`

    // Queue the chart rendering to limit concurrency
    const buffer = await chartRenderQueue.enqueue(async () => {
      try {
      // 1. Load country metadata (ensures metadata is cached for data fetching)
<<<<<<< HEAD
      const allCountries = await loadCountryMetadata({ filterCountries: state.countries })

      // 2. Load raw dataset with all necessary parameters
      const rawData = await updateDataset(
        state.chartType,
        state.countries,
        state.ageGroups
      )

      // 3. Get all chart labels
      const isAsmrType = state.type.startsWith('asmr')
      const allLabels = getAllChartLabels(
        rawData,
        isAsmrType,
        state.ageGroups,
        state.countries,
        state.chartType
      )

      // 4. Fetch raw chart data
      const dataKey = state.type === 'cmr'
        ? 'cmr'
        : state.type === 'asmr'
          ? `asmr_${state.standardPopulation}`
          : state.type === 'le'
            ? 'le'
            : state.type === 'deaths'
              ? 'deaths'
              : 'population'

      const allChartData: AllChartData = await getAllChartData(
        dataKey as keyof CountryData,
        state.chartType,
        rawData,
        allLabels,
        0, // startDateIndex - full range for OG images
        state.cumulative,
        state.ageGroups,
        state.countries,
        state.showBaseline ? state.baselineMethod : undefined,
        state.baselineDateFrom,
        state.baselineDateTo
      )

      // 5. Get chart colors
      const colors = getChartColors()

      // 6. Transform raw data to chart-ready format with titles, datasets, etc.
      const siteUrl = process.env.NUXT_PUBLIC_SITE_URL || 'https://www.mortality.watch'
      const chartUrl = `${siteUrl}/explorer?${new URLSearchParams(query as Record<string, string>).toString()}`

      const isBarChartStyle = state.chartStyle === 'bar'
      const isErrorBarType = state.chartType === 'yearly' && state.showPredictionInterval
      const isMatrixChartStyle = state.chartStyle === 'matrix'
      const showCumPi = state.cumulative && state.showPredictionInterval
      const isDeathsType = state.type === 'deaths'
      const isPopulationType = state.type === 'population'
      const isLE = state.type === 'le'

      const chartData = await getFilteredChartData(
        state.countries,
        state.standardPopulation,
        state.ageGroups,
        state.showPredictionInterval,
        state.isExcess,
        state.type,
        state.cumulative,
        state.showBaseline,
        state.baselineMethod,
        state.baselineDateFrom || '',
        state.baselineDateTo || '',
        state.showTotal,
        state.chartType,
        allLabels[0] || '', // dateFrom - full range
        allLabels[allLabels.length - 1] || '', // dateTo - full range
        isBarChartStyle,
        allCountries,
        isErrorBarType,
        colors,
        isMatrixChartStyle,
        state.showPercentage ?? false,
        showCumPi,
        isAsmrType,
        state.maximize,
        state.showLabels,
        chartUrl,
        state.isLogarithmic,
        isPopulationType,
        isDeathsType,
        allLabels,
        allChartData.data
      )

      // 7. Generate chart config
      const config = makeChartConfig(
        state.chartStyle as ChartStyle,
        chartData as unknown as Array<Record<string, unknown>>,
        isDeathsType,
        state.isExcess,
        isLE,
        isPopulationType,
        state.showLabels,
        state.showPercentage ?? false,
        state.showPredictionInterval
      )

      // 8. Add the chart URL for QR code
      const configOptions = config.options as Record<string, unknown> || {}
      const plugins = configOptions.plugins as Record<string, unknown> || {}
      plugins.qrCodeUrl = chartUrl

      // 9. Render the chart
      buffer = await renderChart(width, height, config, state.chartStyle as ChartStyle)
    } catch (dataError) {
      console.error('Error fetching/rendering chart data:', dataError)
      // Fall back to placeholder on data errors
      buffer = await renderPlaceholderChart(width, height, title)
    }
=======
        const allCountries = await loadCountryMetadata({ filterCountries: state.countries })

        // 2. Load raw dataset with all necessary parameters
        const rawData = await updateDataset(
          state.chartType,
          state.countries,
          state.ageGroups
        )

        // 3. Get all chart labels
        const isAsmrType = state.type.startsWith('asmr')
        const allLabels = getAllChartLabels(
          rawData,
          isAsmrType,
          state.ageGroups,
          state.countries,
          state.chartType
        )

        // 4. Fetch raw chart data
        const dataKey = state.type === 'cmr'
          ? 'cmr'
          : state.type === 'asmr'
            ? `asmr_${state.standardPopulation}`
            : state.type === 'le'
              ? 'le'
              : state.type === 'deaths'
                ? 'deaths'
                : 'population'

        const allChartData: AllChartData = await getAllChartData(
          dataKey as keyof CountryData,
          state.chartType,
          rawData,
          allLabels,
          0, // startDateIndex - full range for OG images
          state.cumulative,
          state.ageGroups,
          state.countries,
          state.showBaseline ? state.baselineMethod : undefined,
          state.baselineDateFrom,
          state.baselineDateTo
        )

        // 5. Get chart colors
        const colors = getChartColors()

        // 6. Transform raw data to chart-ready format with titles, datasets, etc.
        const siteUrl = process.env.NUXT_PUBLIC_SITE_URL || 'https://www.mortality.watch'
        const chartUrl = `${siteUrl}/explorer?${new URLSearchParams(query as Record<string, string>).toString()}`

        const isBarChartStyle = state.chartStyle === 'bar'
        const isErrorBarType = state.chartType === 'yearly' && state.showPredictionInterval
        const isMatrixChartStyle = state.chartStyle === 'matrix'
        const showCumPi = state.cumulative && state.showPredictionInterval
        const isDeathsType = state.type === 'deaths'
        const isPopulationType = state.type === 'population'
        const isLE = state.type === 'le'

        const chartData = await getFilteredChartData(
          state.countries,
          state.standardPopulation,
          state.ageGroups,
          state.showPredictionInterval,
          state.isExcess,
          state.type,
          state.cumulative,
          state.showBaseline,
          state.baselineMethod,
          state.baselineDateFrom || '',
          state.baselineDateTo || '',
          state.showTotal,
          state.chartType,
          allLabels[0] || '', // dateFrom - full range
          allLabels[allLabels.length - 1] || '', // dateTo - full range
          isBarChartStyle,
          allCountries,
          isErrorBarType,
          colors,
          isMatrixChartStyle,
          state.showPercentage ?? false,
          showCumPi,
          isAsmrType,
          state.maximize,
          state.showLabels,
          chartUrl,
          state.isLogarithmic,
          isPopulationType,
          isDeathsType,
          allLabels,
          allChartData.data
        )

        // 7. Generate chart config
        const config = makeChartConfig(
          state.chartStyle as ChartStyle,
          chartData as unknown as Array<Record<string, unknown>>,
          isDeathsType,
          state.isExcess,
          isLE,
          isPopulationType,
          state.showLabels,
          state.showPercentage ?? false,
          state.showPredictionInterval
        )

        // 8. Add the chart URL for QR code
        const configOptions = config.options as Record<string, unknown> || {}
        const plugins = configOptions.plugins as Record<string, unknown> || {}
        plugins.qrCodeUrl = chartUrl

        // 9. Render the chart
        return await renderChart(width, height, config, state.chartStyle as ChartStyle)
      } catch (dataError) {
        console.error('Error fetching/rendering chart data:', dataError)
        // Fall back to placeholder on data errors
        return await renderPlaceholderChart(width, height, title)
      }
    })
>>>>>>> 9b4e6597

    // Set response headers
    setResponseHeaders(event, {
      'Content-Type': 'image/png',
      'Content-Length': buffer.length.toString(),
      'Cache-Control': 'public, max-age=3600', // Cache for 1 hour
      'Content-Disposition': `inline; filename="mortality-chart-${countries.replace(/,/g, '_')}.png"`
    })

    return buffer
  } catch (error) {
    console.error('Error generating chart:', error)

    throw createError({
      statusCode: 500,
      message: `Failed to generate chart: ${error instanceof Error ? error.message : 'Unknown error'}`
    })
  }
})<|MERGE_RESOLUTION|>--- conflicted
+++ resolved
@@ -7,10 +7,7 @@
 import { getFilteredChartData } from '../../app/lib/chart/filtering'
 import { getChartColors } from '../../app/colors'
 import { decompress, base64ToArrayBuffer } from '../../app/lib/compression/compress.node'
-<<<<<<< HEAD
-=======
 import { chartRenderQueue, chartRenderThrottle } from '../utils/requestQueue'
->>>>>>> 9b4e6597
 
 export default defineEventHandler(async (event) => {
   try {
@@ -65,126 +62,6 @@
     const buffer = await chartRenderQueue.enqueue(async () => {
       try {
       // 1. Load country metadata (ensures metadata is cached for data fetching)
-<<<<<<< HEAD
-      const allCountries = await loadCountryMetadata({ filterCountries: state.countries })
-
-      // 2. Load raw dataset with all necessary parameters
-      const rawData = await updateDataset(
-        state.chartType,
-        state.countries,
-        state.ageGroups
-      )
-
-      // 3. Get all chart labels
-      const isAsmrType = state.type.startsWith('asmr')
-      const allLabels = getAllChartLabels(
-        rawData,
-        isAsmrType,
-        state.ageGroups,
-        state.countries,
-        state.chartType
-      )
-
-      // 4. Fetch raw chart data
-      const dataKey = state.type === 'cmr'
-        ? 'cmr'
-        : state.type === 'asmr'
-          ? `asmr_${state.standardPopulation}`
-          : state.type === 'le'
-            ? 'le'
-            : state.type === 'deaths'
-              ? 'deaths'
-              : 'population'
-
-      const allChartData: AllChartData = await getAllChartData(
-        dataKey as keyof CountryData,
-        state.chartType,
-        rawData,
-        allLabels,
-        0, // startDateIndex - full range for OG images
-        state.cumulative,
-        state.ageGroups,
-        state.countries,
-        state.showBaseline ? state.baselineMethod : undefined,
-        state.baselineDateFrom,
-        state.baselineDateTo
-      )
-
-      // 5. Get chart colors
-      const colors = getChartColors()
-
-      // 6. Transform raw data to chart-ready format with titles, datasets, etc.
-      const siteUrl = process.env.NUXT_PUBLIC_SITE_URL || 'https://www.mortality.watch'
-      const chartUrl = `${siteUrl}/explorer?${new URLSearchParams(query as Record<string, string>).toString()}`
-
-      const isBarChartStyle = state.chartStyle === 'bar'
-      const isErrorBarType = state.chartType === 'yearly' && state.showPredictionInterval
-      const isMatrixChartStyle = state.chartStyle === 'matrix'
-      const showCumPi = state.cumulative && state.showPredictionInterval
-      const isDeathsType = state.type === 'deaths'
-      const isPopulationType = state.type === 'population'
-      const isLE = state.type === 'le'
-
-      const chartData = await getFilteredChartData(
-        state.countries,
-        state.standardPopulation,
-        state.ageGroups,
-        state.showPredictionInterval,
-        state.isExcess,
-        state.type,
-        state.cumulative,
-        state.showBaseline,
-        state.baselineMethod,
-        state.baselineDateFrom || '',
-        state.baselineDateTo || '',
-        state.showTotal,
-        state.chartType,
-        allLabels[0] || '', // dateFrom - full range
-        allLabels[allLabels.length - 1] || '', // dateTo - full range
-        isBarChartStyle,
-        allCountries,
-        isErrorBarType,
-        colors,
-        isMatrixChartStyle,
-        state.showPercentage ?? false,
-        showCumPi,
-        isAsmrType,
-        state.maximize,
-        state.showLabels,
-        chartUrl,
-        state.isLogarithmic,
-        isPopulationType,
-        isDeathsType,
-        allLabels,
-        allChartData.data
-      )
-
-      // 7. Generate chart config
-      const config = makeChartConfig(
-        state.chartStyle as ChartStyle,
-        chartData as unknown as Array<Record<string, unknown>>,
-        isDeathsType,
-        state.isExcess,
-        isLE,
-        isPopulationType,
-        state.showLabels,
-        state.showPercentage ?? false,
-        state.showPredictionInterval
-      )
-
-      // 8. Add the chart URL for QR code
-      const configOptions = config.options as Record<string, unknown> || {}
-      const plugins = configOptions.plugins as Record<string, unknown> || {}
-      plugins.qrCodeUrl = chartUrl
-
-      // 9. Render the chart
-      buffer = await renderChart(width, height, config, state.chartStyle as ChartStyle)
-    } catch (dataError) {
-      console.error('Error fetching/rendering chart data:', dataError)
-      // Fall back to placeholder on data errors
-      buffer = await renderPlaceholderChart(width, height, title)
-    }
-=======
         const allCountries = await loadCountryMetadata({ filterCountries: state.countries })
 
         // 2. Load raw dataset with all necessary parameters
@@ -304,7 +181,6 @@
         return await renderPlaceholderChart(width, height, title)
       }
     })
->>>>>>> 9b4e6597
 
     // Set response headers
     setResponseHeaders(event, {
