import { decodeChartState } from '../../app/lib/chartState'
import { renderPlaceholderChart, renderChart } from '../utils/chartRenderer'
import type { ChartStyle } from '../../app/lib/chart/chartTypes'
import { chartRenderQueue, chartRenderThrottle } from '../utils/requestQueue'
import { generateCacheKey, getCachedChart, saveCachedChart } from '../utils/chartCache'
import {
  getClientIp,
  parseQueryParams,
  getDimensions,
  generateChartTitle,
  getChartResponseHeaders,
  fetchChartData,
  transformChartData,
  generateChartConfig,
  generateChartUrl
} from '../utils/chartPngHelpers'

export default defineEventHandler(async (event) => {
  try {
    // Get client IP for throttling
    const clientIp = getClientIp(event)

    // Check throttle limit
    if (!chartRenderThrottle.check(clientIp)) {
      const remaining = chartRenderThrottle.getRemaining(clientIp)
      throw createError({
        statusCode: 429,
        message: 'Too many requests. Please try again later.',
        data: { remaining, resetIn: 60 }
      })
    }

<<<<<<< HEAD
    // If compressed state is provided via 'qr' param, decompress it
    if (query.qr && typeof query.qr === 'string') {
      try {
        const decodedQr = decodeURIComponent(query.qr)
        const arrayBuffer = base64ToArrayBuffer(decodedQr)
        const decompressedJson = decompress(arrayBuffer)
        const compressedState = JSON.parse(decompressedJson)
        // Merge compressed state into query params (compressed takes precedence)
        queryParams = { ...query, ...compressedState }
      } catch (err) {
        logger.error('Failed to decompress qr parameter:', err instanceof Error ? err : new Error(String(err)))
        // Fall back to using query params as-is
      }
    }
=======
    // Get and parse query parameters
    const query = getQuery(event)
    const queryParams = parseQueryParams(query as Record<string, unknown>)
>>>>>>> bcdd5e96

    // Decode chart state from query params
    const state = decodeChartState(queryParams)

    // Get dimensions from query or use defaults (OG image size)
    const { width, height } = getDimensions(query as Record<string, unknown>)

    // Generate chart title from state
    const title = generateChartTitle(state)

    // Generate cache key from query parameters (including width/height)
    const cacheKey = generateCacheKey({ ...queryParams, width, height })

    // Check filesystem cache first (7-day TTL)
    const cachedBuffer = await getCachedChart(cacheKey)
    if (cachedBuffer) {
      // Return cached version with 7-day Cache-Control
      setResponseHeaders(event, getChartResponseHeaders(cachedBuffer, state.countries, true))
      return cachedBuffer
    }

    // Queue the chart rendering to limit concurrency
    const buffer = await chartRenderQueue.enqueue(async () => {
      try {
        // 1. Fetch and process all chart data
        const { allCountries, allLabels, allChartData, isAsmrType } = await fetchChartData(state)

        // 2. Generate chart URL for QR code
        const chartUrl = generateChartUrl(query as Record<string, unknown>)

        // 3. Transform raw data to chart-ready format
        const { chartData, isDeathsType, isLE, isPopulationType } = await transformChartData(
          state,
          allCountries,
          allLabels,
          allChartData,
          chartUrl,
          isAsmrType
        )

        // 4. Generate chart config
        const config = generateChartConfig(
          state,
          chartData,
          isDeathsType,
          isLE,
          isPopulationType,
          chartUrl
        )

        // 5. Render the chart
        return await renderChart(width, height, config, state.chartStyle as ChartStyle)
      } catch (dataError) {
        logger.error('Error fetching/rendering chart data:', dataError instanceof Error ? dataError : new Error(String(dataError)))
        // Fall back to placeholder on data errors
        return await renderPlaceholderChart(width, height, title)
      }
    })

    // Save to filesystem cache (async, non-blocking)
    saveCachedChart(cacheKey, buffer).catch((err) => {
      logger.error('Failed to save chart to cache:', err instanceof Error ? err : new Error(String(err)))
    })

    // Set response headers with 7-day cache
    setResponseHeaders(event, getChartResponseHeaders(buffer, state.countries, false))

    return buffer
  } catch (error) {
    logger.error('Error generating chart:', error instanceof Error ? error : new Error(String(error)))

    throw createError({
      statusCode: 500,
      message: `Failed to generate chart: ${error instanceof Error ? error.message : 'Unknown error'}`
    })
  }
})<|MERGE_RESOLUTION|>--- conflicted
+++ resolved
@@ -30,26 +30,9 @@
       })
     }
 
-<<<<<<< HEAD
-    // If compressed state is provided via 'qr' param, decompress it
-    if (query.qr && typeof query.qr === 'string') {
-      try {
-        const decodedQr = decodeURIComponent(query.qr)
-        const arrayBuffer = base64ToArrayBuffer(decodedQr)
-        const decompressedJson = decompress(arrayBuffer)
-        const compressedState = JSON.parse(decompressedJson)
-        // Merge compressed state into query params (compressed takes precedence)
-        queryParams = { ...query, ...compressedState }
-      } catch (err) {
-        logger.error('Failed to decompress qr parameter:', err instanceof Error ? err : new Error(String(err)))
-        // Fall back to using query params as-is
-      }
-    }
-=======
     // Get and parse query parameters
     const query = getQuery(event)
     const queryParams = parseQueryParams(query as Record<string, unknown>)
->>>>>>> bcdd5e96
 
     // Decode chart state from query params
     const state = decodeChartState(queryParams)
