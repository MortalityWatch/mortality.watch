--- conflicted
+++ resolved
@@ -299,7 +299,6 @@
     baselineMethod: snapshot.baselineMethod,
     baselineDateFrom: effectiveBaselineFrom,
     baselineDateTo: effectiveBaselineTo,
-<<<<<<< HEAD
     ageGroups: snapshot.ageGroups,
     standardPopulation: snapshot.standardPopulation,
     cumulative: snapshot.cumulative,
@@ -310,25 +309,14 @@
     showPercentage: snapshot.showPercentage ?? false,
     showLogarithmic: snapshot.showLogarithmic,
     userColors: snapshot.userColors,
-    decimals: snapshot.decimals || 'auto'
-=======
-    ageGroups: constrainedState.ageGroups as string[],
-    standardPopulation: constrainedState.standardPopulation as string,
-    cumulative: constrainedState.cumulative as boolean,
-    showTotal: constrainedState.showTotal as boolean,
-    maximize: constrainedState.maximize as boolean,
-    showPredictionInterval: constrainedState.showPredictionInterval as boolean,
-    showLabels: constrainedState.showLabels as boolean,
-    showPercentage: (constrainedState.showPercentage as boolean) ?? false,
-    showLogarithmic: constrainedState.showLogarithmic as boolean,
-    userColors: constrainedState.userColors as string[] | undefined,
-    decimals: (constrainedState.decimals as string) || 'auto',
-    showLogo: (constrainedState.showLogo as boolean) ?? true,
-    showQrCode: (constrainedState.showQrCode as boolean) ?? true,
-    showCaption: (constrainedState.showCaption as boolean) ?? true,
-    showTitle: (constrainedState.showTitle as boolean) ?? true,
-    darkMode: (constrainedState.darkMode as boolean) ?? false
->>>>>>> 274b2fa4
+    decimals: snapshot.decimals || 'auto',
+    // These fields aren't in ChartStateSnapshot - use defaults
+    // (They're only needed for SSR chart rendering, not client-side)
+    showLogo: true,
+    showQrCode: true,
+    showCaption: true,
+    showTitle: true,
+    darkMode: false
   }
 }
 
