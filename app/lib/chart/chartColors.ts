import chroma from 'chroma-js'
import { toDarkTheme, parseToHsl } from '../colorTransform'
import { getIsDark } from '@/composables/useTheme'
import { THEME_COLORS } from '../config/constants'

/**
 * Resolve dark mode from optional override or current theme
 * Reduces duplication of `isDark !== undefined ? isDark : getIsDark()` pattern
 */
const resolveDarkMode = (isDarkOverride?: boolean): boolean =>
  isDarkOverride !== undefined ? isDarkOverride : getIsDark()

/**
 * Resolve dark mode from optional override or current theme
 * Reduces duplication of `isDark !== undefined ? isDark : getIsDark()` pattern
 */
const resolveDarkMode = (isDarkOverride?: boolean): boolean =>
  isDarkOverride !== undefined ? isDarkOverride : getIsDark()

export const textColor = (isDark?: boolean) => {
  return resolveDarkMode(isDark) ? '#ffffff' : '#25304a'
}

export const textSoftColor = (isDark?: boolean) => {
  return resolveDarkMode(isDark) ? '#9ca3af' : '#6b7280' // light gray in dark mode, dark gray in light mode
}

export const textStrongColor = (isDark?: boolean) => {
  return resolveDarkMode(isDark) ? '#ffffff' : '#000000'
}

export const isLightColor = (color: string) => {
  const hsl = parseToHsl(color)
  return hsl.lightness >= (!getIsDark() ? 0.3 : 0.7)
}

export const borderColor = (isDark?: boolean) => {
  return resolveDarkMode(isDark) ? '#2a3041' : '#e0e6fb'
}

export const backgroundColor = (isDark?: boolean) => {
<<<<<<< HEAD
  return resolveDarkMode(isDark) ? THEME_COLORS.BG_DARK : THEME_COLORS.BG_LIGHT
=======
  // Dark mode: #111827 (gray-900, must match SSR chartRenderer.ts and useExplorerChartActions.ts)
  return resolveDarkMode(isDark) ? '#111827' : '#ffffff'
>>>>>>> 4bab6ef1
}

export const getColorPalette = (
  isPopulationType: boolean,
  isLifeExpectancyType: boolean,
  isExcess: boolean,
  isDark?: boolean
) => {
  if (isPopulationType) return color_scale_pop(isDark)
  if (isLifeExpectancyType) return color_scale_bad_good(isDark)
  if (isExcess) return color_scale_diverging(isDark)
  else return color_scale(isDark)
}

export const getGradientColor = (
  palette: string[],
  percent: number
): string => {
  const index = Math.round(percent * (palette.length - 1))
  return palette[index] || palette[0] || ''
}

// Population type scale (blue sequential)
const color_scale_pop_light = [
  '#ebefff',
  '#d9e3ff',
  '#c7d8fe',
  '#b4ccfe',
  '#a2c1fe',
  '#90b5fd',
  '#7ea9fd',
  '#6b9efc',
  '#5992fc'
]
export const color_scale_pop = (isDarkOverride?: boolean) => {
  return resolveDarkMode(isDarkOverride) ? color_scale_pop_light.map(toDarkTheme) : color_scale_pop_light
}

export const getColorScale = (colors: string[], count: number) =>
  chroma.scale(colors).mode('rgb').colors(count)

// Life expectancy scale (bad red to good green)
const color_scale_bad_good_light = getColorScale(['#ff5393', '#5dac20'], 9)

export const color_scale_bad_good = (isDarkOverride?: boolean) => {
  return resolveDarkMode(isDarkOverride) ? color_scale_bad_good_light.map(toDarkTheme) : color_scale_bad_good_light
}

// Diverging blue-to-red scale (for excess mortality)
const color_scale_diverging_light = [
  '#5992fc',
  '#81adfd',
  '#a9c8fe',
  '#d1e3fe',
  '#f9fdff',
  '#ffc5c1',
  '#ffa19c',
  '#ff7c78',
  '#ff5853'
]
export const color_scale_diverging = (isDarkOverride?: boolean) => {
  return resolveDarkMode(isDarkOverride) ? color_scale_diverging_light.map(toDarkTheme) : color_scale_diverging_light
}

// Sequential red scale (for general heatmaps)
const color_scale_light = [
  '#fff7f3',
  '#ffe3df',
  '#ffd0cb',
  '#ffbcb7',
  '#ffa8a3',
  '#ff948f',
  '#ff807b',
  '#ff6c67',
  '#ff5853'
]
export const color_scale = (isDarkOverride?: boolean) => {
  return resolveDarkMode(isDarkOverride) ? color_scale_light.map(toDarkTheme) : color_scale_light
}

// ============================================================================
// Chart Line/Bar Colors (from colors.ts)
// ============================================================================

// Main chart colors for line/bar charts (light theme)
export const chartLineColors = [
  '#ff5393',
  '#5dac20',
  '#5992fc',
  '#ffa243',
  '#ff56f5',
  '#23b9d3',
  '#bad31f'
]

// Get chart line colors based on current theme
export const getChartColors = (isDarkOverride?: boolean) => {
  const isDark = isDarkOverride !== undefined ? isDarkOverride : getIsDark()
  return isDark ? chartLineColors.map(toDarkTheme) : chartLineColors
}

// Get interpolated color palette for a specific count of items
export const getChartColorPalette = (count: number, isDarkOverride?: boolean) =>
  chroma
    .scale(getChartColors(isDarkOverride).slice(0, count))
    .mode('rgb')
    .colors(count)

// ============================================================================
// UI Colors (from colors.ts)
// ============================================================================

// Special UI accent color (blue)
export const specialColor = (isDarkOverride?: boolean) => {
  const isDark = isDarkOverride !== undefined ? isDarkOverride : getIsDark()
  return !isDark ? '#1a82fb' : '#5189ec'
}

// Green accent color (for positive indicators)
export const greenColor = (isDarkOverride?: boolean) => {
  const isDark = isDarkOverride !== undefined ? isDarkOverride : getIsDark()
  return !isDark ? '#44781d' : '#5f8b3e'
}

// CSS class names for diverging color scale (used in ranking table)
export const color_scale_diverging_css = () => [
  'color-scale-1',
  'color-scale-2',
  'color-scale-3',
  'color-scale-4',
  'color-scale-5',
  'color-scale-6',
  'color-scale-7',
  'color-scale-8',
  'color-scale-9'
]<|MERGE_RESOLUTION|>--- conflicted
+++ resolved
@@ -39,12 +39,7 @@
 }
 
 export const backgroundColor = (isDark?: boolean) => {
-<<<<<<< HEAD
   return resolveDarkMode(isDark) ? THEME_COLORS.BG_DARK : THEME_COLORS.BG_LIGHT
-=======
-  // Dark mode: #111827 (gray-900, must match SSR chartRenderer.ts and useExplorerChartActions.ts)
-  return resolveDarkMode(isDark) ? '#111827' : '#ffffff'
->>>>>>> 4bab6ef1
 }
 
 export const getColorPalette = (
