/**
 * Chart dataset builders
 */

import type { ChartDataset, ChartType, DefaultDataPoint } from 'chart.js'
import type { DataTransformationConfig } from './types'
import {
  getKeyForType,
  type DatasetReturn,
  type Dataset
} from '~/model'
import { getCamelCase } from '~/utils'
import { isBl, isPredictionIntervalKey } from './predicates'
<<<<<<< HEAD
import { DataTransformationPipeline } from './strategies/DataTransformationPipeline'
=======
import { DATA_CONFIG } from '@/lib/config/constants'
>>>>>>> b97d4d7e

const SUBREGION_SEPERATOR = DATA_CONFIG.SUBREGION_SEPARATOR

// Create a singleton pipeline instance
const transformPipeline = new DataTransformationPipeline()

const getLabel = (key: string, country: string, ageGroup: string) => {
  if (isBl(key) || isPredictionIntervalKey(key)) return ''
  const idx = country.indexOf(SUBREGION_SEPERATOR)
  if (idx > -1) return `${country.substring(idx + 3)}${ageGroup}`
  return `${country}${ageGroup}`
}

const getPointBackgroundColor = (key: string, color: string) => {
  if (isBl(key) || isPredictionIntervalKey(key)) return color + '00'
  return color
}

const getBackgroundColor = (key: string, color: string) => {
  if (isPredictionIntervalKey(key)) return color + '55'
  return color + 'ff'
}

const getBorderDash = (key: string) => {
  if (key.endsWith('_baseline')) return [2, 2]
  if (key.endsWith('_prediction')) return [6, 4]
  return undefined
}

const getBorderWidth = (key: string, isBarChartStyle: boolean) => {
  if (isPredictionIntervalKey(key)) return 0
  if (
    isBarChartStyle
    && !key.endsWith('_baseline')
    && !isPredictionIntervalKey(key)
  )
    return 0
  return 1.2
}

const getPointRadius = (chartType: string, key: string) => {
  if (isBl(key) && !['yearly', 'fluseason', 'midyear'].includes(chartType))
    return 0
  if (chartType.includes('quarterly')) return 2
  if (chartType.includes('monthly')) return 1.5
  if (chartType.includes('weekly')) return 1
  return 3
}

const getType = (key: string, isBarChartStyle: boolean, isExcess: boolean) => {
  if (isBarChartStyle && isExcess) return 'barWithErrorBars'
  else return isBarChartStyle && !key.includes('_baseline') ? 'bar' : 'line'
}

const getSource = (ds: Record<string, unknown[]>, key: string) => {
  if (key.startsWith('asmr') && ds['source_asmr']) {
    return ds.source_asmr
  } else {
    return ds.source
  }
}

/**
 * Generate chart datasets with transformed data
 * @param config - Configuration object containing display, chart, visual, and context settings
 * @param data - The dataset to process
 * @returns Dataset return object with datasets and sources
 */
export const getDatasets = (
  config: DataTransformationConfig,
  data: Dataset
): DatasetReturn => {
  let countryIndex = 0
  const datasets: ChartDataset<ChartType, DefaultDataPoint<ChartType>>[] = []
  const sources = new Set<string>()
  const ags = Object.keys(data)

  // Create transformation config for pipeline
  const transformConfig = {
    showPercentage: config.display.showPercentage,
    cumulative: config.display.cumulative,
    showTotal: config.display.showTotal,
    showCumPi: config.display.showCumPi,
    isAsmrType: config.chart.isAsmrType
  }

  for (const ag of ags) {
    const agData = data[ag]
    if (!agData) continue
    for (const iso3c of Object.keys(agData)) {
      const ds = agData[iso3c]
      if (!ds) continue
      const dsRecord: Record<string, unknown[]> = ds
      const keys = getKeyForType(
        config.chart.type,
        config.display.showBaseline,
        config.chart.standardPopulation,
        config.chart.isExcess,
        true
      )
      const country = config.context.allCountries[iso3c]
      if (!country) throw new Error(`No country found for iso3c ${iso3c}`)
      keys.forEach((key) => {
        if (
          config.chart.isErrorBarType
          && (key.endsWith('_lower') || key.endsWith('_upper'))
        )
          return
        const offset
          = keys.length * countryIndex + 1 + (key.includes('_prediction') ? 1 : 0)
        const color: string = config.visual.colors[countryIndex] ?? '#000000'
        const ag_str = ags.length === 1 ? '' : ` [${getCamelCase(ag)}]`
        const label = getLabel(
          key,
          config.chart.isMatrixChartStyle || datasets.length === 0 || config.context.countries.length > 1
            ? country.jurisdiction
            : '',
          ag_str
        )
        if (label !== '') {
          const source = getSource(dsRecord, key)
          if (source) {
            (source as string[])
              .join(', ')
              .split(', ')
              .forEach(x => sources.add(x))
          }
        }
        datasets.push({
          label,
          data:
            config.chart.isErrorBarType && config.display.showPredictionInterval
              ? transformPipeline.transformErrorBarData(
                  transformConfig,
                  dsRecord as Record<string, number[]>,
                  key
                )
              : transformPipeline.transformData(
                  transformConfig,
                  dsRecord as Record<string, number[]>,
                  key
                ),
          borderColor: config.visual.colors[countryIndex],
          backgroundColor: getBackgroundColor(key, color),
          fill: isPredictionIntervalKey(key) ? offset : undefined,
          borderWidth: getBorderWidth(key, config.chart.isBarChartStyle),
          borderDash: getBorderDash(key),
          pointRadius:
            config.context.countries.length * ags.length > 5
              ? 0
              : getPointRadius(config.chart.chartType, key),
          pointBackgroundColor: getPointBackgroundColor(key, color),
          type: getType(key, config.chart.isBarChartStyle, config.chart.isExcess),
          hidden: isPredictionIntervalKey(key) && !config.display.showPredictionInterval
        })
      })
      countryIndex++
    }
  }

  if (config.display.showTotal) {
    return {
      datasets: datasets.sort(
        (a, b) => (a.data[0] as number) - (b.data[0] as number)
      ),
      sources: Array.from(sources)
    }
  }
  return { datasets, sources: Array.from(sources) } as DatasetReturn
}<|MERGE_RESOLUTION|>--- conflicted
+++ resolved
@@ -11,11 +11,8 @@
 } from '~/model'
 import { getCamelCase } from '~/utils'
 import { isBl, isPredictionIntervalKey } from './predicates'
-<<<<<<< HEAD
 import { DataTransformationPipeline } from './strategies/DataTransformationPipeline'
-=======
 import { DATA_CONFIG } from '@/lib/config/constants'
->>>>>>> b97d4d7e
 
 const SUBREGION_SEPERATOR = DATA_CONFIG.SUBREGION_SEPARATOR
 
