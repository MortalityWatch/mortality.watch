import type {
  Dataset,
  DatasetEntry,
  NumberArray,
  DataVector
} from '@/model'
import { dataLoader } from '../dataLoader'
<<<<<<< HEAD
import { getMaxBaselinePeriod, EXTERNAL_SERVICES } from '../config/constants'
=======
import { getMaxBaselinePeriod } from '../config/constants'
import { logger } from '../logger'
>>>>>>> 4bab6ef1

/**
 * Calculate excess mortality from baseline data
 */
const calculateExcess = (data: DatasetEntry, key: keyof DatasetEntry): void => {
  const currentValues = data[key] as NumberArray
  const baseline = data[`${key}_baseline` as keyof DatasetEntry] as NumberArray
  const baselineLower = data[
    `${key}_baseline_lower` as keyof DatasetEntry
  ] as NumberArray
  const baselineUpper = data[
    `${key}_baseline_upper` as keyof DatasetEntry
  ] as NumberArray

  // Ensure arrays are initialized
  if (!data[`${key}_excess` as keyof DatasetEntry])
    data[`${key}_excess` as keyof DatasetEntry] = []
  if (!data[`${key}_excess_lower` as keyof DatasetEntry])
    data[`${key}_excess_lower` as keyof DatasetEntry] = []
  if (!data[`${key}_excess_upper` as keyof DatasetEntry])
    data[`${key}_excess_upper` as keyof DatasetEntry] = []

  const excess = data[`${key}_excess` as keyof DatasetEntry] as NumberArray | undefined
  const excessLower = data[`${key}_excess_lower` as keyof DatasetEntry] as NumberArray | undefined
  const excessUpper = data[`${key}_excess_upper` as keyof DatasetEntry] as NumberArray | undefined

  if (!excess || !excessLower || !excessUpper) return

  for (let i = 0; i < currentValues.length; i++) {
    const currentValue = currentValues[i] ?? 0
    const base = baseline[i] ?? 0
    const baseLower = baselineLower[i]
    const baseUpper = baselineUpper[i]

    excess[i] = currentValue - base
    // Propagate undefined for periods where PI is not calculated (baseline period)
    excessLower[i] = baseLower !== undefined ? currentValue - baseLower : undefined
    excessUpper[i] = baseUpper !== undefined ? currentValue - baseUpper : undefined
  }
}

/**
 * Get season type based on chart type
 */
const getSeasonType = (chartType: string) => {
  switch (chartType) {
    case 'weekly':
    case 'weekly_104w_sma':
    case 'weekly_52w_sma':
    case 'weekly_26w_sma':
    case 'weekly_13w_sma':
      return 4
    case 'monthly':
      return 3
    case 'quarterly':
      return 2
    default:
      return 1
  }
}

// Default stats API URL - can be overridden via NUXT_PUBLIC_STATS_URL
const DEFAULT_STATS_URL = EXTERNAL_SERVICES.STATS_API_URL

/**
 * Convert a chart label to the xs (start time) parameter format for the stats API
 *
 * Label formats by chart type:
 * - Weekly: "2020 W01" -> "2020W01"
 * - Monthly: "2020 Jan" -> "2020-01"
 * - Quarterly: "2020 Q1" -> "2020Q1"
 * - Yearly: "2020" -> "2020"
 * - Fluseason/midyear: "2019/20" -> "2019" (use start year)
 */
const labelToXsParam = (label: string, chartType: string): string | null => {
  if (!label) return null

  // Weekly: "2020 W01" -> "2020W01"
  if (chartType.startsWith('weekly')) {
    const match = label.match(/^(\d{4})\s*W(\d{2})$/)
    if (match) {
      return `${match[1]}W${match[2]}`
    }
    return null
  }

  // Monthly: "2020 Jan" -> "2020-01"
  if (chartType === 'monthly') {
    const months: Record<string, string> = {
      Jan: '01', Feb: '02', Mar: '03', Apr: '04',
      May: '05', Jun: '06', Jul: '07', Aug: '08',
      Sep: '09', Oct: '10', Nov: '11', Dec: '12'
    }
    const match = label.match(/^(\d{4})\s+(\w{3})$/)
    if (match && match[1] && match[2] && months[match[2]]) {
      return `${match[1]}-${months[match[2]]}`
    }
    return null
  }

  // Quarterly: "2020 Q1" -> "2020Q1"
  if (chartType === 'quarterly') {
    const match = label.match(/^(\d{4})\s*Q(\d)$/)
    if (match && match[1] && match[2]) {
      return `${match[1]}Q${match[2]}`
    }
    return null
  }

  // Fluseason/midyear: "2019/20" -> "2019" (use start year, treated as yearly)
  if (chartType === 'fluseason' || chartType === 'midyear') {
    const match = label.match(/^(\d{4})\/\d{2}$/)
    if (match && match[1]) {
      return match[1]
    }
    return null
  }

  // Yearly: "2020" -> "2020"
  const yearMatch = label.match(/^(\d{4})$/)
  if (yearMatch && yearMatch[1]) {
    return yearMatch[1]
  }

  return null
}

/**
 * Calculate baseline for a single dataset entry
 *
 * Sends full data to stats API with bs/be parameters to specify baseline range.
 * This allows z-scores to be calculated for all periods (pre-baseline, baseline, post-baseline).
 *
 * @param baselineStartIdx - 0-indexed start of baseline period within labels
 * @param baselineEndIdx - 0-indexed end of baseline period within labels (inclusive)
 * @param statsUrl - Optional stats API URL (defaults to https://stats.mortality.watch/)
 */
const calculateBaseline = async (
  data: DatasetEntry,
  labels: string[],
  baselineStartIdx: number,
  baselineEndIdx: number,
  keys: (keyof DatasetEntry)[],
  method: string,
  chartType: string,
  cumulative: boolean,
  statsUrl?: string
) => {
  if (method === 'auto') return

  const n = labels.length
  const firstKey = keys[0]

  // Use full data array - labels and data should be aligned
  // Baseline is calculated on full dataset; slider filtering happens at display time
  const all_data = firstKey ? (data[firstKey]?.slice(0, n) || []) : []
  const bl_data = all_data.slice(baselineStartIdx, baselineEndIdx + 1)
  const trend = method === 'lin_reg' // Only linear regression uses trend mode (t=1)
  const s = getSeasonType(chartType)

  if (bl_data.every(x => x == null || isNaN(x as number))) return

  // Validate indices before making API call
  if (baselineStartIdx < 0 || baselineEndIdx < 0) {
    logger.warn('Invalid baseline indices', {
      baselineStartIdx,
      baselineEndIdx,
      chartType,
      labelsLength: labels.length,
      firstLabel: labels[0],
      lastLabel: labels[labels.length - 1]
    })
    return
  }

  // Ensure we have enough data points for meaningful baseline calculation
  const validDataPoints = bl_data.filter(x => x != null && !isNaN(x as number)).length
  if (validDataPoints < 3) {
    logger.warn('Insufficient data points for baseline calculation', {
      iso3c: data.iso3c?.[0],
      validDataPoints,
      blDataLength: bl_data.length,
      baselineStartIdx,
      baselineEndIdx,
      chartType
    })
    return
  }

  // Validate baseline period length to prevent server timeouts
  const baselinePeriodLength = baselineEndIdx - baselineStartIdx + 1
  const maxPeriod = getMaxBaselinePeriod(chartType)
  if (baselinePeriodLength > maxPeriod) {
    logger.warn('Baseline period too large, using fallback calculation', {
      iso3c: data.iso3c?.[0],
      baselinePeriodLength,
      maxPeriod,
      chartType
    })
    // Use simple mean fallback for excessively large baseline periods
    const validData = bl_data.filter(x => x != null && !isNaN(x as number)) as number[]
    if (validData.length > 0) {
      const mean = validData.reduce((sum, val) => sum + val, 0) / validData.length
      const stdDev = Math.sqrt(
        validData.reduce((sum, val) => sum + Math.pow(val - mean, 2), 0) / validData.length
      )
      const baselineArray = new Array(all_data.length).fill(mean)
      const lowerArray = new Array(all_data.length).fill(mean - 2 * stdDev)
      const upperArray = new Array(all_data.length).fill(mean + 2 * stdDev)

      if (keys[1]) data[keys[1]] = baselineArray as DataVector
      if (keys[2]) data[keys[2]] = lowerArray as DataVector
      if (keys[3]) data[keys[3]] = upperArray as DataVector

      if (firstKey) calculateExcess(data, firstKey)
    }
    return
  }

  try {
    const baseUrl = statsUrl || DEFAULT_STATS_URL

    // Only send data from baseline start onwards to reduce payload size
    // This significantly reduces the URL length and server processing time
    const trimmed_data = all_data.slice(baselineStartIdx)
    const dataParam = (trimmed_data as (string | number)[]).join(',')

    // Adjust bs/be to be relative to trimmed data (1-indexed)
    // Since we start from baselineStartIdx, baseline now starts at index 1
    const bs = 1
    const be = baselineEndIdx - baselineStartIdx + 1

    // Get the starting time period for proper seasonal alignment
    // The xs parameter tells the server what calendar period the first data point represents
    const startLabel = labels[baselineStartIdx]
    const xs = startLabel ? labelToXsParam(startLabel, chartType) : null
    const xsParam = xs ? `&xs=${xs}` : ''

    // With bs/be, PI is calculated for all post-be periods - no h needed
    const url
      = cumulative && s === 1
        ? `${baseUrl}cum?y=${dataParam}&bs=${bs}&be=${be}&t=${trend ? 1 : 0}${xsParam}`
        : `${baseUrl}?y=${dataParam}&bs=${bs}&be=${be}&s=${s}&t=${trend ? 1 : 0}&m=${method}${xsParam}`

    const text = await dataLoader.fetchBaseline(url)
    const json = JSON.parse(text)

    // Update NA/null to undefined and trim forecast values (API returns input length + h)
    // We only want values matching our trimmed input data length
    const trimmedLength = trimmed_data.length
    json.y = (json.y as (string | number)[]).slice(0, trimmedLength)
    json.lower = (json.lower as (string | number | null)[]).slice(0, trimmedLength).map((x: string | number | null) =>
      x === 'NA' || x === null ? undefined : x
    )
    json.upper = (json.upper as (string | number | null)[]).slice(0, trimmedLength).map((x: string | number | null) =>
      x === 'NA' || x === null ? undefined : x
    )
    if (json.zscore) {
      json.zscore = (json.zscore as (string | number)[]).slice(0, trimmedLength)
    }

    // Prefill arrays for indices before baselineStartIdx with undefined
    // Response is aligned with trimmed input starting at baselineStartIdx
    const prefill = new Array(baselineStartIdx).fill(undefined)

    if (keys[1]) data[keys[1]] = [...prefill, ...json.y] as DataVector
    if (keys[2]) data[keys[2]] = [...prefill, ...json.lower] as DataVector
    if (keys[3]) data[keys[3]] = [...prefill, ...json.upper] as DataVector

    // Extract z-scores if available
    if (json.zscore && keys[0]) {
      const zscoreKey = `${String(keys[0])}_zscore` as keyof DatasetEntry
      data[zscoreKey] = [...prefill, ...json.zscore] as DataVector
    }
  } catch (error) {
    logger.error('Baseline calculation failed, using simple mean fallback', error, {
      iso3c: data.iso3c?.[0],
      chartType,
      method,
      baselineStartIdx,
      baselineEndIdx,
      blDataLength: bl_data.length,
      validDataPoints
    })

    // Fallback: Use simple mean baseline when external service fails
    const validData = bl_data.filter(x => x != null && !isNaN(x as number)) as number[]
    if (validData.length > 0) {
      const mean = validData.reduce((sum, val) => sum + val, 0) / validData.length
      const stdDev = Math.sqrt(
        validData.reduce((sum, val) => sum + Math.pow(val - mean, 2), 0) / validData.length
      )

      // Create baseline array for full data length
      const baselineArray = new Array(all_data.length).fill(mean)
      const lowerArray = new Array(all_data.length).fill(mean - 2 * stdDev)
      const upperArray = new Array(all_data.length).fill(mean + 2 * stdDev)

      if (keys[1]) data[keys[1]] = baselineArray as DataVector
      if (keys[2]) data[keys[2]] = lowerArray as DataVector
      if (keys[3]) data[keys[3]] = upperArray as DataVector
    }
  }

  if (firstKey) calculateExcess(data, firstKey)
}

/**
 * Calculate baselines for all entries in dataset
 *
 * @param statsUrl - Optional stats API URL (defaults to https://stats.mortality.watch/)
 */
export const calculateBaselines = async (
  data: Dataset,
  labels: string[],
  startIdx: number,
  endIdx: number,
  keys: (keyof DatasetEntry)[],
  method: string,
  chartType: string,
  cumulative: boolean,
  progressCb?: (progress: number, total: number) => void,
  statsUrl?: string
) => {
  let count = 0
  const total = Object.keys(data || {}).reduce(
    (sum, ag) => sum + Object.keys(data[ag] || {}).length,
    0
  )

  const promises = []
  for (const ag of Object.keys(data || {})) {
    for (const iso of Object.keys(data[ag] || {})) {
      promises.push(
        calculateBaseline(
          data[ag]?.[iso] || ({} as DatasetEntry),
          labels,
          startIdx,
          endIdx,
          keys,
          method,
          chartType,
          cumulative,
          statsUrl
        ).then((result) => {
          if (!progressCb) return
          count++
          progressCb(count, total)
          return result
        })
      )
    }
  }
  if (progressCb) progressCb(0, total)
  await Promise.all(promises)
}<|MERGE_RESOLUTION|>--- conflicted
+++ resolved
@@ -5,12 +5,8 @@
   DataVector
 } from '@/model'
 import { dataLoader } from '../dataLoader'
-<<<<<<< HEAD
 import { getMaxBaselinePeriod, EXTERNAL_SERVICES } from '../config/constants'
-=======
-import { getMaxBaselinePeriod } from '../config/constants'
 import { logger } from '../logger'
->>>>>>> 4bab6ef1
 
 /**
  * Calculate excess mortality from baseline data
