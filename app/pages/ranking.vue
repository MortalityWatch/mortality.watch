<script setup lang="ts">
/**
 * Ranking Page
 *
 * Phase 10.1: Refactored to use composables for cleaner architecture
 * - useRankingState: Centralized state management
 * - useRankingData: Data fetching and processing
 * - useRankingTableSort: Table sorting logic
 */

import { computed, ref, onMounted, watch } from 'vue'
import { useRoute } from 'vue-router'
import { loadCountryMetadata } from '@/lib/data'
import type { Country } from '@/model'
import type { ChartType } from '@/model/period'
import {
  standardPopulationItems,
  baselineMethodItems,
  decimalPrecisionItems,
  chartTypes,
  jurisdictionTypes
} from '@/model'
import { isMobile } from '@/utils'
import { greenColor } from '@/colors'
import { blDescription } from '@/lib/chart'
import { useRankingState } from '@/composables/useRankingState'
import { useRankingData } from '@/composables/useRankingData'
import { useRankingTableSort } from '@/composables/useRankingTableSort'
import { useCountryFilter } from '@/composables/useCountryFilter'
<<<<<<< HEAD
import { showToast } from '@/toast'
import { handleError } from '@/lib/errors/errorHandler'
=======
import { useSaveChart } from '@/composables/useSaveChart'
>>>>>>> b97d4d7e
import RankingDataSelection from '../components/ranking/RankingDataSelection.vue'

definePageMeta({
  ssr: false
})

// Set page title
useSeoMeta({
  title: 'Excess Mortality Ranking - Mortality Watch',
  description: 'Compare excess mortality rates across countries and regions. Interactive ranking table with customizable time periods and metrics.'
})

// ============================================================================
// STATE MANAGEMENT - useRankingState composable
// ============================================================================

const state = useRankingState()

// Extract raw state properties from composable
const {
  periodOfTime,
  jurisdictionType,
  showASMR,
  showTotals,
  showTotalsOnly,
  showRelative,
  showPI,
  cumulative,
  hideIncomplete,
  standardPopulation,
  baselineMethod,
  decimalPrecision
} = state

// Create computed wrappers for template compatibility
const selectedPeriodOfTime = computed({
  get: () => {
    const items = periodOfTimeItems
    return items.find(x => x.value === periodOfTime.value) || items[0]!
  },
  set: (val: { label: string, name: string, value: string }) => {
    periodOfTime.value = val.value
  }
})

const selectedJurisdictionType = computed({
  get: () => {
    const items = jurisdictionTypeItems
    return items.find(x => x.value === jurisdictionType.value) || items[0]!
  },
  set: (val: { label: string, name: string, value: string }) => {
    jurisdictionType.value = val.value
  }
})

const selectedStandardPopulation = computed({
  get: () => {
    return standardPopulationItems.find(x => x.value === standardPopulation.value) || standardPopulationItems[0]!
  },
  set: (val) => {
    standardPopulation.value = val.value
  }
})

const selectedBaselineMethod = computed({
  get: () => {
    return baselineMethodItems.find(x => x.value === baselineMethod.value) || baselineMethodItems[2]!
  },
  set: (val) => {
    baselineMethod.value = val.value
  }
})

const selectedDecimalPrecision = computed({
  get: () => {
    return decimalPrecisionItems.find(x => x.value === decimalPrecision.value) || decimalPrecisionItems[1]!
  },
  set: (val) => {
    decimalPrecision.value = val.value
  }
})

// Items for select menus
const periodOfTimeItems = chartTypes
  .filter(x => ['yearly', 'fluseason', 'midyear', 'quarterly'].includes(x.value))
  .map(x => ({ label: x.name, name: x.name, value: x.value }))

const jurisdictionTypeItems = jurisdictionTypes.map(x => ({
  label: x.name,
  name: x.name,
  value: x.value
}))

// Router access
const route = useRoute()

// ============================================================================
// METADATA - Load country metadata
// ============================================================================

// Load all metadata on server, filter on client
const allMetaData = await loadCountryMetadata()

// Reactive filtering - only applies on client side
const metaData = computed(() => {
  const { filterCountries } = useCountryFilter()
  if (filterCountries.length === 0) return allMetaData

  const filtered: Record<string, Country> = {}
  for (const [iso, country] of Object.entries(allMetaData)) {
    if (filterCountries.includes(iso)) {
      filtered[iso] = country
    }
  }
  return filtered
})

// ============================================================================
// DATA ORCHESTRATION - useRankingData composable
// ============================================================================

const {
  allLabels,
  result,
  labels,
  allYearlyChartLabelsUnique,
  isUpdating,
  updateProgress,
  initialLoadDone,
  loadData,
  explorerLink,
  sliderChanged,
  baselineSliderChanged,
  periodOfTimeChanged
} = useRankingData(state, metaData)

// Additional state refs for compatibility
const hasLoaded = ref(false)
const sliderStart = ref('2020')

// Computed: slider values
const sliderValues = computed(() => {
  return allLabels.value
})

const sliderValue = computed({
  get: () => [state.dateFrom.value, state.dateTo.value],
  set: (val: string[]) => sliderChanged(val)
})

const baselineSliderValue = computed({
  get: () => [state.baselineDateFrom.value, state.baselineDateTo.value],
  set: (val: string[]) => baselineSliderChanged(val)
})

const baselineSliderValues = () => {
  return allLabels.value
}

// ============================================================================
// TABLE SORTING - useRankingTableSort composable
// ============================================================================

const {
  sortField,
  sortOrder,
  currentPage,
  itemsPerPage,
  itemsPerPageOptions,
  toggleSort,
  getSortedResult,
  getPaginatedResult,
  getTotalPages
} = useRankingTableSort()

const sortedResult = computed(() => getSortedResult(result.value))
const paginatedResult = computed(() => getPaginatedResult(sortedResult.value))
const totalPages = computed(() => getTotalPages(sortedResult.value))

// ============================================================================
// HELPER FUNCTIONS
// ============================================================================

const title = () => {
  let result = 'Excess '

  if (showASMR.value)
    result = isMobile()
      ? `${result}ASMR`
      : `${result}Age-Standardized Mortality Rate`
  else result = isMobile() ? `${result}CMR` : `${result}Crude Mortality Rate`

  if (selectedJurisdictionType.value.value !== 'countries') {
    result = `${result} [${selectedJurisdictionType.value.name}]`
  }

  return cumulative.value ? `Cumulative ${result}` : result
}

const subtitle = computed(() => {
  return blDescription(
    selectedBaselineMethod.value?.value || 'mean',
    baselineSliderValue.value[0] || '',
    baselineSliderValue.value[1] || ''
  )
})

const displaySettings = computed(() => ({
  showTotals: showTotals.value,
  showRelative: showRelative.value,
  showPI: showPI.value,
  totalRowKey: 'TOTAL',
  selectedBaselineMethod: selectedBaselineMethod.value?.value || 'mean',
  decimalPrecision: selectedDecimalPrecision.value?.value || '1',
  subtitle: subtitle.value
}))

// ============================================================================
// LIFECYCLE
// ============================================================================

// Only load data on client-side after mount
onMounted(() => {
  hasLoaded.value = true
})

// Watch route.query changes for date/baseline updates
watch(
  [
    () => route.query.df, // slider from date
    () => route.query.dt, // slider to date
    () => route.query.bf, // baseline from date
    () => route.query.bt // baseline to date
  ],
  (newVal, oldVal) => {
    // Only trigger if:
    // 1. Initial load is done
    // 2. Values actually changed (oldVal exists and differs)
    // 3. Not already updating (prevents cascading reloads)
    if (initialLoadDone.value && oldVal && JSON.stringify(newVal) !== JSON.stringify(oldVal) && !isUpdating.value) {
      loadData()
    }
  },
  { flush: 'post' } // Run after component updates
)

// Phase 0: Save Ranking functionality using composable
const {
  showSaveModal,
  savingChart: savingRanking,
  saveChartName: saveRankingName,
  saveChartDescription: saveRankingDescription,
  saveChartPublic: saveRankingPublic,
  saveError,
  saveSuccess,
  openSaveModal: saveRanking,
  saveToDB: saveToDBComposable
} = useSaveChart({ chartType: 'ranking' })

// Wrapper function to serialize state and call composable
const saveToDB = async () => {
  // Serialize current ranking state
  const rankingStateData = {
    // Main type selection
    a: showASMR.value,
    p: selectedPeriodOfTime.value.value,
    j: selectedJurisdictionType.value.value,

    // Date range
    df: sliderValue.value[0],
    dt: sliderValue.value[1],

    // Baseline settings
    bm: selectedBaselineMethod.value.value,
    bf: baselineSliderValue.value[0],
    bt: baselineSliderValue.value[1],

    // Display options
    sp: selectedStandardPopulation.value.value,
    dp: selectedDecimalPrecision.value.value,
    t: showTotals.value,
    to: showTotalsOnly.value,
    r: showRelative.value,
    pi: showPI.value,
    c: cumulative.value,
    i: !hideIncomplete.value,

    // Sort settings
    sortField: sortField.value,
    sortOrder: sortOrder.value,
    currentPage: currentPage.value,
    itemsPerPage: itemsPerPage.value
  }

<<<<<<< HEAD
  savingRanking.value = true
  saveError.value = ''
  saveSuccess.value = false

  try {
    const rankingStateData = {
      // Main type selection
      a: showASMR.value,
      p: selectedPeriodOfTime.value.value,
      j: selectedJurisdictionType.value.value,

      // Date range
      df: sliderValue.value[0],
      dt: sliderValue.value[1],

      // Baseline settings
      bm: selectedBaselineMethod.value.value,
      bf: baselineSliderValue.value[0],
      bt: baselineSliderValue.value[1],

      // Display options
      sp: selectedStandardPopulation.value.value,
      dp: selectedDecimalPrecision.value.value,
      t: showTotals.value,
      to: showTotalsOnly.value,
      r: showRelative.value,
      pi: showPI.value,
      c: cumulative.value,
      i: !hideIncomplete.value,

      // Sort settings
      sortField: sortField.value,
      sortOrder: sortOrder.value,
      currentPage: currentPage.value,
      itemsPerPage: itemsPerPage.value
    }

    const response = await $fetch('/api/charts', {
      method: 'POST',
      body: {
        name: saveRankingName.value.trim(),
        description: saveRankingDescription.value.trim() || null,
        chartState: JSON.stringify(rankingStateData),
        chartType: 'ranking',
        isPublic: saveRankingPublic.value
      }
    })

    saveSuccess.value = true
    showToast(
      saveRankingPublic.value
        ? 'Ranking saved and published!'
        : 'Ranking saved!',
      'success'
    )

    setTimeout(() => {
      showSaveModal.value = false
      if (saveRankingPublic.value && response.chart?.slug) {
        navigateTo(`/charts/${response.chart.slug}`)
      }
    }, 1500)
  } catch (err) {
    saveError.value = handleError(err, 'Failed to save ranking', 'saveRanking')
  } finally {
    savingRanking.value = false
  }
=======
  await saveToDBComposable(rankingStateData)
>>>>>>> b97d4d7e
}
</script>

<template>
  <div class="container mx-auto px-4 py-8">
    <div class="flex flex-col gap-6 text-center mx-auto">
      <h1 class="text-4xl font-bold mb-6">
        Excess Mortality Ranking
      </h1>

      <div class="space-y-4">
        <p class="text-lg text-gray-700 dark:text-gray-300 leading-relaxed">
          Compare excess mortality across all available countries and regions.
          Countries are ranked by total excess mortality for the selected period.
        </p>
        <p class="text-lg text-gray-600 dark:text-gray-400 leading-relaxed mb-6">
          Click on a country name to jump directly to the
          <NuxtLink
            to="/explorer"
            class="text-primary hover:underline"
          >Explorer</NuxtLink>
          for detailed time-series analysis and visualization.
        </p>
      </div>

      <LoadingSpinner
        v-if="!hasLoaded"
        text="Loading ranking data..."
        height="h-64"
        size="xl"
      />

      <div
        v-if="hasLoaded"
        class="flex flex-col lg:flex-row gap-4"
      >
        <!-- Data Selection - First on mobile -->
        <div class="order-1 lg:order-2 lg:hidden">
          <RankingDataSelection
            v-model:selected-jurisdiction-type="selectedJurisdictionType"
            v-model:slider-start="sliderStart"
            :selected-period-of-time="selectedPeriodOfTime"
            :period-of-time-items="periodOfTimeItems"
            :jurisdiction-type-items="jurisdictionTypeItems"
            :all-yearly-chart-labels-unique="allYearlyChartLabelsUnique"
            :all-labels="allLabels"
            :slider-value="sliderValue"
            :slider-values="sliderValues"
            :is-updating="isUpdating"
            :selected-baseline-method="selectedBaselineMethod"
            @period-of-time-changed="periodOfTimeChanged"
            @slider-changed="sliderChanged"
          />
        </div>

        <!-- Ranking Table - Second on mobile, first on large screens -->
        <div class="order-2 lg:order-1 flex-1">
          <UCard>
            <template #header>
              <h2 class="text-xl font-semibold">
                {{ title() }}
              </h2>
            </template>

            <RankingTable
              :data="{
                labels: labels || [],
                paginatedResult: paginatedResult || [],
                sortedResult: sortedResult || []
              }"
              :display="displaySettings"
              :sort="{ field: sortField, order: sortOrder }"
              :pagination="{
                currentPage,
                itemsPerPage,
                options: itemsPerPageOptions,
                totalPages
              }"
              :loading="{ isUpdating, hasLoaded, progress: updateProgress, initialLoadDone }"
              @toggle-sort="toggleSort"
              @update:current-page="(val) => currentPage = val"
              @update:items-per-page="(val) => itemsPerPage = val"
            />
            <div class="flex gap-2 mt-4">
              <UButton
                :to="explorerLink()"
                variant="outline"
                size="lg"
                class="flex-1"
              >
                Show in Explorer
              </UButton>
              <UButton
                icon="i-lucide-save"
                size="lg"
                @click="saveRanking"
              >
                Save Ranking
              </UButton>
            </div>
          </UCard>
        </div>

        <!-- Right Sidebar (Desktop only) - contains Data Selection + Settings -->
        <div class="hidden lg:flex lg:flex-col lg:gap-4 lg:order-2 lg:w-[420px] flex-shrink-0">
          <RankingDataSelection
            v-model:selected-jurisdiction-type="selectedJurisdictionType"
            v-model:slider-start="sliderStart"
            :selected-period-of-time="selectedPeriodOfTime"
            :period-of-time-items="periodOfTimeItems"
            :jurisdiction-type-items="jurisdictionTypeItems"
            :all-yearly-chart-labels-unique="allYearlyChartLabelsUnique"
            :all-labels="allLabels"
            :slider-value="sliderValue"
            :slider-values="sliderValues"
            :is-updating="isUpdating"
            :selected-baseline-method="selectedBaselineMethod"
            @period-of-time-changed="periodOfTimeChanged"
            @slider-changed="sliderChanged"
          />

          <RankingSettings
            v-model:show-a-s-m-r="showASMR"
            v-model:selected-standard-population="selectedStandardPopulation"
            v-model:show-totals="showTotals"
            v-model:show-totals-only="showTotalsOnly"
            v-model:hide-incomplete="hideIncomplete"
            v-model:show-relative="showRelative"
            v-model:cumulative="cumulative"
            v-model:show-p-i="showPI"
            v-model:selected-baseline-method="selectedBaselineMethod"
            v-model:selected-decimal-precision="selectedDecimalPrecision"
            :is-updating="isUpdating"
            :all-labels="allLabels"
            :baseline-slider-value="baselineSliderValue"
            :baseline-slider-values="baselineSliderValues"
            :green-color="greenColor"
            :chart-type="(selectedPeriodOfTime?.value || 'yearly') as ChartType"
            @baseline-slider-changed="baselineSliderChanged"
          />
        </div>

        <!-- Settings - Third on mobile only -->
        <div class="order-3 lg:hidden">
          <RankingSettings
            v-model:show-a-s-m-r="showASMR"
            v-model:selected-standard-population="selectedStandardPopulation"
            v-model:show-totals="showTotals"
            v-model:show-totals-only="showTotalsOnly"
            v-model:hide-incomplete="hideIncomplete"
            v-model:show-relative="showRelative"
            v-model:cumulative="cumulative"
            v-model:show-p-i="showPI"
            v-model:selected-baseline-method="selectedBaselineMethod"
            v-model:selected-decimal-precision="selectedDecimalPrecision"
            :is-updating="isUpdating"
            :all-labels="allLabels"
            :baseline-slider-value="baselineSliderValue"
            :baseline-slider-values="baselineSliderValues"
            :green-color="greenColor"
            :chart-type="(selectedPeriodOfTime?.value || 'yearly') as ChartType"
            @baseline-slider-changed="baselineSliderChanged"
          />
        </div>
      </div>
    </div>

    <!-- Save Ranking Modal -->
    <UModal
      v-model="showSaveModal"
      title="Save Ranking"
    >
      <div class="p-4 space-y-4">
        <!-- Name Input -->
        <UFormGroup
          label="Ranking Name"
          required
        >
          <UInput
            v-model="saveRankingName"
            placeholder="Enter a name for your ranking"
          />
        </UFormGroup>

        <!-- Description Input -->
        <UFormGroup label="Description (optional)">
          <UTextarea
            v-model="saveRankingDescription"
            placeholder="Add a description (optional)"
            :rows="3"
          />
        </UFormGroup>

        <!-- Public Toggle -->
        <UFormGroup>
          <div class="flex items-center gap-3">
            <UToggle v-model="saveRankingPublic" />
            <div>
              <div class="font-medium text-sm">
                Make this ranking public
              </div>
              <div class="text-xs text-gray-500 dark:text-gray-400">
                Public rankings appear in the chart gallery
              </div>
            </div>
          </div>
        </UFormGroup>

        <!-- Error Message -->
        <UAlert
          v-if="saveError"
          color="error"
          variant="subtle"
          :title="saveError"
        />

        <!-- Success Message -->
        <UAlert
          v-if="saveSuccess"
          color="success"
          variant="subtle"
          title="Ranking saved successfully!"
        />
      </div>

      <template #footer>
        <div class="flex justify-end gap-2">
          <UButton
            color="neutral"
            variant="ghost"
            label="Cancel"
            @click="showSaveModal = false"
          />
          <UButton
            color="primary"
            label="Save Ranking"
            :loading="savingRanking"
            :disabled="!saveRankingName.trim()"
            @click="saveToDB"
          />
        </div>
      </template>
    </UModal>
  </div>
</template><|MERGE_RESOLUTION|>--- conflicted
+++ resolved
@@ -27,12 +27,9 @@
 import { useRankingData } from '@/composables/useRankingData'
 import { useRankingTableSort } from '@/composables/useRankingTableSort'
 import { useCountryFilter } from '@/composables/useCountryFilter'
-<<<<<<< HEAD
 import { showToast } from '@/toast'
 import { handleError } from '@/lib/errors/errorHandler'
-=======
 import { useSaveChart } from '@/composables/useSaveChart'
->>>>>>> b97d4d7e
 import RankingDataSelection from '../components/ranking/RankingDataSelection.vue'
 
 definePageMeta({
@@ -327,77 +324,7 @@
     itemsPerPage: itemsPerPage.value
   }
 
-<<<<<<< HEAD
-  savingRanking.value = true
-  saveError.value = ''
-  saveSuccess.value = false
-
-  try {
-    const rankingStateData = {
-      // Main type selection
-      a: showASMR.value,
-      p: selectedPeriodOfTime.value.value,
-      j: selectedJurisdictionType.value.value,
-
-      // Date range
-      df: sliderValue.value[0],
-      dt: sliderValue.value[1],
-
-      // Baseline settings
-      bm: selectedBaselineMethod.value.value,
-      bf: baselineSliderValue.value[0],
-      bt: baselineSliderValue.value[1],
-
-      // Display options
-      sp: selectedStandardPopulation.value.value,
-      dp: selectedDecimalPrecision.value.value,
-      t: showTotals.value,
-      to: showTotalsOnly.value,
-      r: showRelative.value,
-      pi: showPI.value,
-      c: cumulative.value,
-      i: !hideIncomplete.value,
-
-      // Sort settings
-      sortField: sortField.value,
-      sortOrder: sortOrder.value,
-      currentPage: currentPage.value,
-      itemsPerPage: itemsPerPage.value
-    }
-
-    const response = await $fetch('/api/charts', {
-      method: 'POST',
-      body: {
-        name: saveRankingName.value.trim(),
-        description: saveRankingDescription.value.trim() || null,
-        chartState: JSON.stringify(rankingStateData),
-        chartType: 'ranking',
-        isPublic: saveRankingPublic.value
-      }
-    })
-
-    saveSuccess.value = true
-    showToast(
-      saveRankingPublic.value
-        ? 'Ranking saved and published!'
-        : 'Ranking saved!',
-      'success'
-    )
-
-    setTimeout(() => {
-      showSaveModal.value = false
-      if (saveRankingPublic.value && response.chart?.slug) {
-        navigateTo(`/charts/${response.chart.slug}`)
-      }
-    }, 1500)
-  } catch (err) {
-    saveError.value = handleError(err, 'Failed to save ranking', 'saveRanking')
-  } finally {
-    savingRanking.value = false
-  }
-=======
   await saveToDBComposable(rankingStateData)
->>>>>>> b97d4d7e
 }
 </script>
 
