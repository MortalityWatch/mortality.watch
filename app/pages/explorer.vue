<script setup lang="ts">
import {
  computed,
  nextTick,
  onMounted,
  ref
} from 'vue'
import { useChartResize } from '@/composables/useChartResize'
import { useExplorerHelpers } from '@/composables/useExplorerHelpers'
import { useExplorerState } from '@/composables/useExplorerState'
import { useDataAvailability } from '@/composables/useDataAvailability'
import { useExplorerDataOrchestration } from '@/composables/useExplorerDataOrchestration'
import type {
  Country
} from '@/model'
import type { ChartType } from '@/model/period'
import {
  loadCountryMetadata
} from '@/lib/data'
import ExplorerDataSelection from '@/components/explorer/ExplorerDataSelection.vue'
import ExplorerChartContainer from '@/components/explorer/ExplorerChartContainer.vue'
import ExplorerSettings from '@/components/explorer/ExplorerSettings.vue'
import ExplorerChartActions from '@/components/explorer/ExplorerChartActions.vue'
import { getChartColors } from '@/colors'
import { getColorScale } from '@/lib/chart/chartColors'
import { useRoute, useRouter } from 'vue-router'
import { showToast } from '@/toast'
<<<<<<< HEAD
import { handleError } from '@/lib/errors/errorHandler'
=======
import { useSaveChart } from '@/composables/useSaveChart'
>>>>>>> b97d4d7e

// Feature access for tier-based features (currently unused but may be needed in the future)
// const { can, getFeatureUpgradeUrl } = useFeatureAccess()

// Phase 9.2: Centralized state management with validation
const state = useExplorerState()

// Phase 9.4: Data availability checks with auto-correction
const _availability = useDataAvailability(state)

// Router
const _router = useRouter()
const _route = useRoute()

// Dynamic OG images based on current chart state
const chartState = computed(() => ({
  countries: state.countries.value,
  type: state.type.value,
  chartType: state.chartType.value,
  isExcess: state.isExcess.value,
  ageGroups: state.ageGroups.value,
  chartStyle: state.chartStyle.value
}))

const { ogImageUrl, ogTitle, ogDescription } = useChartOgImage(chartState)

useSeoMeta({
  title: ogTitle,
  description: ogDescription,
  ogImage: ogImageUrl,
  twitterCard: 'summary_large_image'
})

// Helper Functions - use composable
const {
  isAsmrType,
  isPopulationType,
  isLifeExpectancyType,
  isDeathsType,
  isErrorBarType,
  hasBaseline,
  isLineChartStyle,
  isBarChartStyle,
  isMatrixChartStyle,
  getMaxCountriesAllowed,
  isYearlyChartType: _isYearlyChartType,
  showCumPi,
  getBaseKeysForType,
  showPredictionIntervalDisabled
} = useExplorerHelpers(
  state.type,
  state.chartStyle,
  state.isExcess,
  state.standardPopulation,
  state.countries,
  state.cumulative,
  state.baselineMethod,
  state.showBaseline,
  state.chartType
)

// Computed
const sliderValue = computed(() => [state.dateFrom.value, state.dateTo.value])

// Get color mode for theme reactivity
const colorMode = useColorMode()

// Color picker should only show colors for selected jurisdictions
const displayColors = computed(() => {
  // Add colorMode.value as dependency to make this reactive to theme changes
  const _theme = colorMode.value

  const numCountries = state.countries.value.length
  if (numCountries === 0) return []

  // If user has custom colors, use them (extending if needed)
  if (state.userColors.value) {
    if (state.userColors.value.length >= numCountries) {
      return state.userColors.value.slice(0, numCountries)
    }
    // If user colors are fewer than countries, extend using color scale
    return getColorScale(state.userColors.value, numCountries)
  }

  // Use default colors (theme-aware)
  const themeColors = getChartColors()
  if (themeColors.length >= numCountries) {
    // We have enough colors, just slice
    return themeColors.slice(0, numCountries)
  }

  // Need more colors than we have, use chroma to generate
  return getColorScale(themeColors, numCountries)
})

// Load Data - must be declared before data orchestration composable
const allCountries = ref<Record<string, Country>>({})
const isDataLoaded = ref(false)
const allAgeGroups = computed(() => {
  const result = new Set<string>()
  state.countries.value.forEach((countryCode: string) => {
    const country = allCountries.value[countryCode]
    if (country) {
      country.age_groups().forEach((ag: string) => result.add(ag))
    }
  })
  return Array.from(result)
})

// Phase 9.2: Data orchestration composable
const dataOrchestration = useExplorerDataOrchestration(
  state,
  {
    isAsmrType,
    isPopulationType,
    isLifeExpectancyType,
    isDeathsType,
    isErrorBarType,
    hasBaseline,
    isLineChartStyle,
    isBarChartStyle,
    isMatrixChartStyle,
    getMaxCountriesAllowed,
    isYearlyChartType: _isYearlyChartType,
    showCumPi,
    getBaseKeysForType,
    showPredictionIntervalDisabled
  },
  allCountries,
  displayColors
)

// Destructure data orchestration (prefix unused with _ to satisfy linter)
const {
  allChartLabels: _allChartLabels,
  allYearlyChartLabels: _allYearlyChartLabels,
  allYearlyChartLabelsUnique: _allYearlyChartLabelsUnique,
  allChartData: _allChartData,
  chartData: _chartData,
  isUpdating: _isUpdating,
  showLoadingOverlay: _showLoadingOverlay,
  chartOptions: _chartOptions,
  updateData
} = dataOrchestration

const dateSliderChanged = async (val: string[]) => {
  // Update URL state - useUrlState now handles optimistic updates internally
  state.dateFrom.value = val[0]!
  state.dateTo.value = val[1]!

  update('dateRange')
}

const labels = computed(() => dataOrchestration.allChartData?.labels || dataOrchestration.allChartLabels.value || [])

// Make Chart resizeable - use composable
const {
  chartContainer,
  showSizeLabel,
  hasBeenResized,
  chartWidth: _chartWidth,
  chartHeight: _chartHeight,
  chartPreset: _chartPreset,
  containerSize,
  isAutoMode: _isAutoMode,
  isCustomMode,
  applyPresetSize,
  setupResizeObserver
} = useChartResize()

const handleUpdate = async (key: string) => {
  if (state.countries.value.length) {
    const shouldDownloadDataset = ['_countries', '_type', '_chartType', '_ageGroups'].includes(key)
    const shouldUpdateDataset = [
      '_baselineMethod',
      '_standardPopulation',
      '_baselineDateFrom',
      '_baselineDateTo',
      '_sliderStart'
    ].includes(key)
    || (state.baselineMethod.value !== 'auto' && key === '_cumulative')

    // Options that affect chart rendering but don't need data redownload
    const needsFilterUpdate = [
      'dateRange', // Date range is just a filter, not a data download
      '_chartStyle',
      '_isExcess',
      '_showBaseline',
      '_cumulative',
      '_showPredictionInterval',
      '_showPercentage',
      '_showTotal',
      '_isLogarithmic',
      '_maximize',
      '_showLabels',
      '_userColors'
    ].includes(key)

    // Always call updateData if any trigger is true OR if it's a filter update
    if (shouldDownloadDataset || shouldUpdateDataset || needsFilterUpdate) {
      await updateData(shouldDownloadDataset, shouldUpdateDataset)
    }
  }

  if (dataOrchestration.chartData.value) {
    if (key === '_maximize') dataOrchestration.chartData.value.isMaximized = state.maximize.value
    if (key === '_showLabels') dataOrchestration.chartData.value.showLabels = state.showLabels.value
  }
}

// Prevent concurrent updates
let isCurrentlyUpdating = false
let pendingUpdateKey: string | null = null

const update = async (key: string) => {
  // If already updating, queue this update
  if (isCurrentlyUpdating) {
    pendingUpdateKey = key
    return
  }

  isCurrentlyUpdating = true
  try {
    await handleUpdate(key)

    // Process any pending update
    if (pendingUpdateKey) {
      const nextKey = pendingUpdateKey
      pendingUpdateKey = null
      await handleUpdate(nextKey)
    }
  } finally {
    isCurrentlyUpdating = false
  }
}

// Phase 9.2: Event handlers replaced with direct state updates
// Helper function for state updates with nextTick
const updateStateAndRefresh = async (updateFn: () => void, key: string) => {
  updateFn()
  await nextTick()
  update(key)
}

// Special handler for chart preset (local state, not URL)
const handleChartPresetChanged = (v: string) => {
  state.chartPreset.value = v
  applyPresetSize(v)
}

onMounted(async () => {
  // Initialize data - load all, client-side filtering happens via useCountryFilter
  const allMetadata = await loadCountryMetadata()

  // Apply client-side filtering
  const { filterCountries } = useCountryFilter()
  if (filterCountries.length > 0) {
    const filtered: Record<string, Country> = {}
    for (const [iso, country] of Object.entries(allMetadata)) {
      if (filterCountries.includes(iso)) {
        filtered[iso] = country
      }
    }
    allCountries.value = filtered
  } else {
    allCountries.value = allMetadata
  }

  // Only update data if we have countries selected
  if (state.countries.value && state.countries.value.length > 0) {
    await updateData(true, true)
  }

  isDataLoaded.value = true
  await update('dateFrom')

  // Chart dimensions are session-only now (not restored from URL)
  // They'll be set if user resizes during the session

  // Setup resize observer for drag resizing (only if not in Auto mode)
  setupResizeObserver()
})

// Chart action functions
const copyChartLink = async () => {
  try {
    await navigator.clipboard.writeText(window.location.href)
    showToast('Link copied to clipboard!', 'success')
  } catch (error) {
    handleError(error, 'Failed to copy link', 'copyChartLink')
  }
}

const screenshotChart = () => {
  const canvas = document.querySelector('#chart') as HTMLCanvasElement
  if (!canvas) {
    showToast('Chart not found', 'error')
    return
  }
  try {
    const dataURL = canvas.toDataURL('image/png')
    const link = document.createElement('a')
    link.download = 'mortality-chart.png'
    link.href = dataURL
    link.click()
    showToast('Chart downloaded!', 'success')
  } catch (error) {
    handleError(error, 'Failed to download chart', 'screenshotChart')
  }
}

// Phase 0: Save Chart functionality using composable
const {
  showSaveModal,
  savingChart,
  saveChartName,
  saveChartDescription,
  saveChartPublic,
  saveError,
  saveSuccess,
  openSaveModal: saveChart,
  saveToDB: saveToDBComposable
} = useSaveChart({ chartType: 'explorer' })

// Wrapper function to serialize state and call composable
const saveToDB = async () => {
  // Serialize current explorer state
  const chartStateData = {
    countries: state.countries.value,
    type: state.type.value,
    chartType: state.chartType.value,
    ageGroups: state.ageGroups.value,
    chartStyle: state.chartStyle.value,
    isExcess: state.isExcess.value,
    showBaseline: state.showBaseline.value,
    baselineMethod: state.baselineMethod.value,
    baselineDateFrom: state.baselineDateFrom.value,
    baselineDateTo: state.baselineDateTo.value,
    cumulative: state.cumulative.value,
    showPercentage: state.showPercentage.value,
    showPredictionInterval: state.showPredictionInterval.value,
    showTotal: state.showTotal.value,
    dateFrom: state.dateFrom.value,
    dateTo: state.dateTo.value,
    standardPopulation: state.standardPopulation.value,
    isLogarithmic: state.isLogarithmic.value,
    maximize: state.maximize.value,
    showLabels: state.showLabels.value
  }

<<<<<<< HEAD
  savingChart.value = true
  saveError.value = ''
  saveSuccess.value = false

  try {
    // Serialize current state
    const chartStateData = {
      countries: state.countries.value,
      type: state.type.value,
      chartType: state.chartType.value,
      ageGroups: state.ageGroups.value,
      chartStyle: state.chartStyle.value,
      isExcess: state.isExcess.value,
      showBaseline: state.showBaseline.value,
      baselineMethod: state.baselineMethod.value,
      baselineDateFrom: state.baselineDateFrom.value,
      baselineDateTo: state.baselineDateTo.value,
      cumulative: state.cumulative.value,
      showPercentage: state.showPercentage.value,
      showPredictionInterval: state.showPredictionInterval.value,
      showTotal: state.showTotal.value,
      dateFrom: state.dateFrom.value,
      dateTo: state.dateTo.value,
      standardPopulation: state.standardPopulation.value,
      isLogarithmic: state.isLogarithmic.value,
      maximize: state.maximize.value,
      showLabels: state.showLabels.value
    }

    const response = await $fetch('/api/charts', {
      method: 'POST',
      body: {
        name: saveChartName.value.trim(),
        description: saveChartDescription.value.trim() || null,
        chartState: JSON.stringify(chartStateData),
        chartType: 'explorer',
        isPublic: saveChartPublic.value
      }
    })

    saveSuccess.value = true
    showToast(
      saveChartPublic.value
        ? 'Chart saved and published!'
        : 'Chart saved!',
      'success'
    )

    // Close modal and optionally navigate
    setTimeout(() => {
      showSaveModal.value = false
      if (saveChartPublic.value && response.chart?.slug) {
        navigateTo(`/charts/${response.chart.slug}`)
      }
    }, 1500)
  } catch (err) {
    saveError.value = handleError(err, 'Failed to save chart', 'saveChart')
  } finally {
    savingChart.value = false
  }
=======
  await saveToDBComposable(chartStateData)
>>>>>>> b97d4d7e
}
</script>

<template>
  <div class="w-full px-4 pt-8 pb-4">
    <!-- Show loading state while data is being loaded -->
    <LoadingSpinner
      v-if="!isDataLoaded"
      text="Loading explorer data..."
      height="min-h-[600px]"
    />

    <!-- Main content once data is loaded -->
    <div
      v-else
      class="flex flex-col gap-3"
    >
      <ExplorerDataSelection
        :all-countries="allCountries"
        :all-age-groups="allAgeGroups"
        :countries="state.countries.value"
        :age-groups="state.ageGroups.value"
        :is-asmr-type="isAsmrType()"
        :is-life-expectancy-type="isLifeExpectancyType()"
        :is-updating="false"
        :max-countries-allowed="getMaxCountriesAllowed()"
        :slider-value="sliderValue"
        :labels="labels"
        :slider-start="state.sliderStart.value"
        :all-yearly-chart-labels-unique="dataOrchestration.allYearlyChartLabelsUnique.value"
        :chart-type="state.chartType.value as ChartType"
        @countries-changed="(v) => updateStateAndRefresh(() => state.countries.value = v, '_countries')"
        @age-groups-changed="(v) => updateStateAndRefresh(() => state.ageGroups.value = v, '_ageGroups')"
        @slider-start-changed="(v) => updateStateAndRefresh(() => state.sliderStart.value = v, '_sliderStart')"
        @date-slider-changed="dateSliderChanged"
      />

      <!-- Main content area with responsive layout -->
      <div class="flex flex-col gap-3 xl:flex-row xl:items-start xl:gap-4">
        <!-- Chart section - takes up available space on large screens -->
        <div class="flex-1 min-w-0 flex-shrink-0">
          <ExplorerChartContainer
            ref="chartContainer"
            :countries="state.countries.value"
            :chart-data="dataOrchestration.chartData.value"
            :chart-style="state.chartStyle.value"
            :is-excess="state.isExcess.value"
            :is-life-expectancy-type="isLifeExpectancyType()"
            :show-prediction-interval="state.showPredictionInterval.value"
            :show-percentage="state.showPercentage.value"
            :show-labels="state.showLabels.value"
            :is-deaths-type="isDeathsType()"
            :is-population-type="isPopulationType()"
            :show-logo="state.showLogo.value"
            :show-qr-code="state.showQrCode.value"
            :decimals="state.decimals.value"
            :show-loading-overlay="dataOrchestration.showLoadingOverlay.value"
            :show-size-label="showSizeLabel"
            :container-size="containerSize"
            :has-been-resized="hasBeenResized"
            :is-custom-mode="isCustomMode"
          />
        </div>

        <!-- Settings section - fixed width on large screens -->
        <div class="w-full xl:w-[420px] flex-shrink-0">
          <ExplorerSettings
            :state="state"
            :labels="labels"
            :all-yearly-chart-labels-unique="dataOrchestration.allYearlyChartLabelsUnique.value || []"
            :colors="displayColors"
            :show-prediction-interval-disabled="showPredictionIntervalDisabled"
            :show-total-option="dataOrchestration.chartOptions.showTotalOption"
            @type-changed="(v) => updateStateAndRefresh(() => state.type.value = v, '_type')"
            @chart-type-changed="(v) => updateStateAndRefresh(() => state.chartType.value = v, '_chartType')"
            @chart-style-changed="(v) => updateStateAndRefresh(() => state.chartStyle.value = v, '_chartStyle')"
            @standard-population-changed="(v) => updateStateAndRefresh(() => state.standardPopulation.value = v, '_standardPopulation')"
            @is-excess-changed="(v) => updateStateAndRefresh(() => state.isExcess.value = v, '_isExcess')"
            @show-baseline-changed="(v) => updateStateAndRefresh(() => state.showBaseline.value = v, '_showBaseline')"
            @baseline-method-changed="(v) => updateStateAndRefresh(() => state.baselineMethod.value = v, '_baselineMethod')"
            @baseline-slider-value-changed="(v) => updateStateAndRefresh(() => { state.baselineDateFrom.value = v[0]!; state.baselineDateTo.value = v[1]! }, '_baselineDateFrom')"
            @show-prediction-interval-changed="(v) => updateStateAndRefresh(() => state.showPredictionInterval.value = v, '_showPredictionInterval')"
            @show-labels-changed="(v) => updateStateAndRefresh(() => state.showLabels.value = v, '_showLabels')"
            @maximize-changed="(v) => updateStateAndRefresh(() => state.maximize.value = v, '_maximize')"
            @is-logarithmic-changed="(v) => updateStateAndRefresh(() => state.isLogarithmic.value = v, '_isLogarithmic')"
            @show-percentage-changed="(v) => updateStateAndRefresh(() => state.showPercentage.value = v, '_showPercentage')"
            @cumulative-changed="(v) => updateStateAndRefresh(() => state.cumulative.value = v, '_cumulative')"
            @show-total-changed="(v) => updateStateAndRefresh(() => state.showTotal.value = v, '_showTotal')"
            @slider-start-changed="(v) => updateStateAndRefresh(() => state.sliderStart.value = v, '_sliderStart')"
            @user-colors-changed="(v) => updateStateAndRefresh(() => state.userColors.value = v, '_userColors')"
            @chart-preset-changed="handleChartPresetChanged"
            @show-logo-changed="(v) => { state.showLogo.value = v; nextTick() }"
            @show-qr-code-changed="(v) => { state.showQrCode.value = v; nextTick() }"
            @decimals-changed="(v) => { state.decimals.value = v; nextTick() }"
          />

          <ExplorerChartActions
            class="mt-3"
            @copy-link="copyChartLink"
            @screenshot="screenshotChart"
            @save="saveChart"
          />
        </div>
      </div>
    </div>

    <!-- Save Chart Modal -->
    <UModal
      v-model="showSaveModal"
      title="Save Chart"
    >
      <div class="p-4 space-y-4">
        <!-- Name Input -->
        <UFormGroup
          label="Chart Name"
          required
        >
          <UInput
            v-model="saveChartName"
            placeholder="Enter a name for your chart"
          />
        </UFormGroup>

        <!-- Description Input -->
        <UFormGroup label="Description (optional)">
          <UTextarea
            v-model="saveChartDescription"
            placeholder="Add a description (optional)"
            :rows="3"
          />
        </UFormGroup>

        <!-- Public Toggle -->
        <UFormGroup>
          <div class="flex items-center gap-3">
            <UToggle v-model="saveChartPublic" />
            <div>
              <div class="font-medium text-sm">
                Make this chart public
              </div>
              <div class="text-xs text-gray-500 dark:text-gray-400">
                Public charts appear in the chart gallery
              </div>
            </div>
          </div>
        </UFormGroup>

        <!-- Error Message -->
        <UAlert
          v-if="saveError"
          color="error"
          variant="subtle"
          :title="saveError"
        />

        <!-- Success Message -->
        <UAlert
          v-if="saveSuccess"
          color="success"
          variant="subtle"
          title="Chart saved successfully!"
        />
      </div>

      <template #footer>
        <div class="flex justify-end gap-2">
          <UButton
            color="neutral"
            variant="ghost"
            label="Cancel"
            @click="showSaveModal = false"
          />
          <UButton
            color="primary"
            label="Save Chart"
            :loading="savingChart"
            :disabled="!saveChartName.trim()"
            @click="saveToDB"
          />
        </div>
      </template>
    </UModal>
  </div>
</template>

<style>
/* Override UMain min-height for explorer page on desktop only */
@media (min-width: 1280px) {
  main {
    min-height: 0 !important;
  }
}
</style><|MERGE_RESOLUTION|>--- conflicted
+++ resolved
@@ -25,11 +25,8 @@
 import { getColorScale } from '@/lib/chart/chartColors'
 import { useRoute, useRouter } from 'vue-router'
 import { showToast } from '@/toast'
-<<<<<<< HEAD
 import { handleError } from '@/lib/errors/errorHandler'
-=======
 import { useSaveChart } from '@/composables/useSaveChart'
->>>>>>> b97d4d7e
 
 // Feature access for tier-based features (currently unused but may be needed in the future)
 // const { can, getFeatureUpgradeUrl } = useFeatureAccess()
@@ -380,70 +377,7 @@
     showLabels: state.showLabels.value
   }
 
-<<<<<<< HEAD
-  savingChart.value = true
-  saveError.value = ''
-  saveSuccess.value = false
-
-  try {
-    // Serialize current state
-    const chartStateData = {
-      countries: state.countries.value,
-      type: state.type.value,
-      chartType: state.chartType.value,
-      ageGroups: state.ageGroups.value,
-      chartStyle: state.chartStyle.value,
-      isExcess: state.isExcess.value,
-      showBaseline: state.showBaseline.value,
-      baselineMethod: state.baselineMethod.value,
-      baselineDateFrom: state.baselineDateFrom.value,
-      baselineDateTo: state.baselineDateTo.value,
-      cumulative: state.cumulative.value,
-      showPercentage: state.showPercentage.value,
-      showPredictionInterval: state.showPredictionInterval.value,
-      showTotal: state.showTotal.value,
-      dateFrom: state.dateFrom.value,
-      dateTo: state.dateTo.value,
-      standardPopulation: state.standardPopulation.value,
-      isLogarithmic: state.isLogarithmic.value,
-      maximize: state.maximize.value,
-      showLabels: state.showLabels.value
-    }
-
-    const response = await $fetch('/api/charts', {
-      method: 'POST',
-      body: {
-        name: saveChartName.value.trim(),
-        description: saveChartDescription.value.trim() || null,
-        chartState: JSON.stringify(chartStateData),
-        chartType: 'explorer',
-        isPublic: saveChartPublic.value
-      }
-    })
-
-    saveSuccess.value = true
-    showToast(
-      saveChartPublic.value
-        ? 'Chart saved and published!'
-        : 'Chart saved!',
-      'success'
-    )
-
-    // Close modal and optionally navigate
-    setTimeout(() => {
-      showSaveModal.value = false
-      if (saveChartPublic.value && response.chart?.slug) {
-        navigateTo(`/charts/${response.chart.slug}`)
-      }
-    }, 1500)
-  } catch (err) {
-    saveError.value = handleError(err, 'Failed to save chart', 'saveChart')
-  } finally {
-    savingChart.value = false
-  }
-=======
   await saveToDBComposable(chartStateData)
->>>>>>> b97d4d7e
 }
 </script>
 
