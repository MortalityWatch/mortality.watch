--- conflicted
+++ resolved
@@ -17,11 +17,7 @@
  * making explorer.vue more focused and maintainable.
  */
 
-<<<<<<< HEAD
-import { reactive, ref, computed } from 'vue'
-=======
 import { computed, reactive, ref } from 'vue'
->>>>>>> e6d2e48a
 import type { Ref, ComputedRef } from 'vue'
 import type { useExplorerState } from '@/composables/useExplorerState'
 import type { useExplorerHelpers } from '@/composables/useExplorerHelpers'
